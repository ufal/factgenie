#!/usr/bin/env python3

import abc
import json
import logging
import re
import time
import traceback
import yaml
from pydantic import ValidationError
from factgenie import annotations
from factgenie.annotations import AnnotationModelFactory
from factgenie.api import ModelAPI
from factgenie.text_processing import template_replace

logger = logging.getLogger("factgenie")


class PromptingStrategy(abc.ABC):
    def __init__(self, config: dict):
        self.config = config
        self.extra_args = config.get("extra_args", {})
        self.prompt_strat_kwargs = {}

<<<<<<< HEAD
    def prompt(self, data, to_annotate: str = "{text}", template_override=None):
        if template_override is not None:
            prompt_template = template_override
        else:
            prompt_template = self.config["prompt_template"]

=======
    def prompt(self, data, to_annotate: str = "{text}"):
>>>>>>> 14819637
        data = self.preprocess_data_for_prompt(data)
        keyword_dict = {"data": data, "text": to_annotate}

        prompt_template = self.config["prompt_template"]
        prompt_template = template_replace(prompt_template, keyword_dict)

        return prompt_template

    def construct_message(self, prompt):
        messages = []

        if self.config.get("system_msg"):
            messages.append({"role": "system", "content": self.config["system_msg"]})

        messages.append({"role": "user", "content": prompt})

        if self.config.get("start_with"):
            messages.append({"role": "assistant", "content": self.config["start_with"]})

        return messages

    def postprocess_output(self, output):
        # cut model generation at the stopping sequence
        if self.extra_args.get("stopping_sequence", False):
            stopping_sequence = self.extra_args["stopping_sequence"]

            # re-normalize double backslashes ("\\n" -> "\n")
            stopping_sequence = stopping_sequence.encode().decode("unicode_escape")

            if stopping_sequence in output:
                output = output[: output.index(stopping_sequence)]

        output = output.strip()

        # strip the suffix from the output
        if self.extra_args.get("remove_suffix", ""):
            suffix = self.extra_args["remove_suffix"]

            if output.endswith(suffix):
                output = output[: -len(suffix)]

        # remove any multiple spaces
        output = " ".join(output.split())

        output = output.strip()
        return output

    def get_model_response(self, api: ModelAPI, prompt):
        """Get model response with timing and logging."""
        messages = self.construct_message(prompt)

        start = time.time()
        response = api.get_model_response_with_retries(messages, prompt_strat_kwargs=self.prompt_strat_kwargs)
        logger.info(f"Received response in {time.time() - start:.2f} seconds.")

        logger.debug(f"Prompt tokens: {response.usage.prompt_tokens}")
        logger.debug(f"Response tokens: {response.usage.completion_tokens}")

        return response.choices[0].message.content

    def preprocess_data_for_prompt(self, data):
        """Override this method to change the format how the data is presented in the prompt. See self.prompt() method for usage."""
        return data

    @abc.abstractmethod
    def get_model_output(self, api: ModelAPI, data, text=None):
        """
        Abstract method that each subclass must implement to get output from the model.

        Args:
            api: The ModelAPI instance to use for calling the model
            data: The source data to be used in the prompt (if present)
            text: The text to be annotated (annotation tasks only)

        Returns:
            A dictionary with the prompt and either 'output' or 'annotations'
        """
        pass


class GenerationStrategy(PromptingStrategy):
    """Strategy for generating new text content from data."""

    def get_model_output(self, api: ModelAPI, data, text=None):
        """
        Generate output text with the model.

        Args:
            api: The ModelAPI instance
            data: The data to be used in the prompt
            text: Ignored in this strategy

        Returns:
            A dictionary: {
                "prompt": the prompt used for the generation,
                "output": the generated output
            }
        """
        try:
            prompt = self.prompt(data)

            raw_output = self.get_model_response(api, prompt)
            output = self.postprocess_output(raw_output)
            logger.info(output)

            return {"prompt": prompt, "output": output}

        except Exception as e:
            traceback.print_exc()
            logger.error(e)
            raise e


class AnnotationsStrategy(PromptingStrategy):
    """Base strategy for annotation tasks."""

    def __init__(self, config):
        super().__init__(config)

        if self.extra_args.get("with_reason") == False:
            with_reason = False
        else:
            # default
            with_reason = True

        self.output_validation_model = AnnotationModelFactory.get_output_model(with_reason)

    def parse_annotations(self, text: str, annotations_json: str):
        """
        Parse annotations from JSON and validate them.

        Args:
            text: The text to be annotated.
            annotations_json: A JSON string containing the annotations.

        Returns:
            A list of validated annotations.
        """

        annotation_span_categories = self.config["annotation_span_categories"]
        overlap_allowed = self.config.get("annotation_overlap_allowed", False)

        try:
            annotations_obj = self.output_validation_model.model_validate_json(annotations_json)
            annotations = annotations_obj.annotations
        except ValidationError as e:
            logger.error("Parsing error: ", json.loads(e.json())[0]["msg"])
            try:
                logger.error(f"Model response does not follow the schema.")
                parsed_json = json.loads(annotations_json)
                logger.error(f"Model response: {parsed_json}")
            except json.JSONDecodeError:
                logger.error(f"Model response is not a valid JSON.")
                logger.error(f"Model response: {annotations_json}")

            return []

        annotation_list = []

        logger.info(f"Response contains {len(annotations)} annotations.")

        for i, annotation in enumerate(annotations):
            annotated_span = annotation.text.lower().strip()

            if len(text) == 0:
                logger.warning(f"❌ Span EMPTY.")
                continue

            # find the `start` index of the error in the text
            start_pos = text.lower().find(annotated_span)

            if not overlap_allowed and start_pos != -1:
                # check if the annotation overlaps with any other annotation
                for other_annotation in annotation_list:
                    other_start = other_annotation["start"]
                    other_end = other_start + len(other_annotation["text"])

                    if start_pos < other_end and start_pos + len(annotated_span) > other_start:
                        logger.warning(
                            f"❌ Span OVERLAP: {annotated_span} ({start_pos}:{start_pos + len(annotated_span)}) overlaps with {other_annotation['text']} ({other_start}:{other_end})"
                        )
                        continue

            if start_pos == -1:
                logger.warning(f'❌ Span NOT FOUND: "{annotated_span}"')
                continue

            annotation_d = annotation.model_dump()
            # For backward compatibility let's use shorter "type"
            # We do not use the name "type" in JSON schema for error types because it has much broader sense in the schema (e.g. string or integer)
            annotation_d["type"] = annotation.annotation_type
            del annotation_d["annotation_type"]

            # Save the start position of the annotation
            annotation_d["start"] = start_pos

            try:
                annotation_type_str = annotation_span_categories[annotation_d["type"]]["name"]
            except:
                logger.error(f"Annotation type {annotation_d['type']} not found in the annotation_span_categories.")
                continue

            if start_pos == 0 and start_pos + len(annotated_span) == 0:
                logger.warning(f"❌ Span EMPTY.")
                continue

            logger.info(
                f'[\033[32m\033[1m{annotation_type_str}\033[0m] "\033[32m{annotation.text}\033[0m" ({start_pos}:{start_pos + len(annotation.text)})'
            )

            annotation_list.append(annotation_d)

        return annotation_list


class StructuredOutputStrategy(AnnotationsStrategy):
    """Strategy for generating structured annotations with reasoning."""

    def __init__(self, config):
        super().__init__(config)

        # We force the output format with the `response_format` parameter
        self.prompt_strat_kwargs["response_format"] = self.output_validation_model

    def get_model_output(self, api: ModelAPI, data, text):
        """
        Annotate text with the model.

        Args:
            api: The ModelAPI instance
            data: The data from which the text was generated (optional)
            text: The text to annotate (required)

        Returns:
            A dictionary: {
                "prompt": the prompt used for the generation,
                "annotations": the annotations for the text
            }
        """
        assert isinstance(text, str) and len(text) > 0, f"Text must be a non-empty string, got {text=}"

        try:
            prompt = self.prompt(data, text)
            logger.debug(f"Prompt: {prompt}")

            logger.info("Annotated text:")
            logger.info(f"\033[34m{text}\033[0m")

            annotation_str = self.get_model_response(api, prompt)

            return {
                "prompt": prompt,
                "annotations": self.parse_annotations(text=text, annotations_json=annotation_str),
            }
        except Exception as e:
            traceback.print_exc()
            logger.error(e)
            raise e


class RawOutputStrategy(AnnotationsStrategy):
    """Strategy for generating structured annotations that need to be extracted from raw text."""

    def extract_json_from_raw(self, content):
        """
        Extract JSON object from raw model output, handling potential thinking traces.
        """
        # First, if the response contains <think> tags, log them and remove them
        think_blocks = re.findall(r"<think>(.*?)</think>", content, flags=re.DOTALL)
        for block in think_blocks:
            logger.info(f"\033[90m[THINKING] {block.strip()}\033[0m")  # Grey color

        # Remove all <think>...</think> sections
        output = re.sub(r"<think>.*?</think>", "", content, flags=re.DOTALL)

        # Try to find the JSON object by looking for matching curly braces
        potential_jsons = []
        stack = []
        start_indices = []

        for i, char in enumerate(output):
            if char == "{":
                if not stack:  # If this is a new potential JSON object
                    start_indices.append(i)
                stack.append("{")
            elif (char == "}") and stack:
                stack.pop()
                if not stack:  # If we've found a complete balanced JSON
                    start = start_indices.pop()
                    potential_jsons.append(output[start : i + 1])

        # Try to validate each potential JSON, prioritizing the last valid one
        valid_jsons = []
        for json_str in potential_jsons:
            try:
                json.loads(json_str)  # Validate JSON
                valid_jsons.append(json_str)
            except json.JSONDecodeError:
                continue

        if not valid_jsons:
            logger.error("Failed to find valid JSON object in response.")
            return ""

        # Return the last valid JSON (most likely to be the final output)
        final_json = valid_jsons[-1]

        return {
            "json_str": final_json,
            "thinking_trace": "\n".join(think_blocks).strip(),
        }

    def get_model_output(self, api: ModelAPI, data, text):
        """
        Annotate text with the model using raw JSON extraction.

        Args:
            api: The ModelAPI instance
            data: The data from which the text was generated (optional)
            text: The text to annotate (required)

        Returns:
            A dictionary: {
                "prompt": the prompt used for the generation,
                "annotations": the annotations for the text
                "thinking_trace": the thinking trace (if any)
            }
        """
        assert isinstance(text, str) and len(text) > 0, f"Text must be a non-empty string, got {text=}"

        try:
            prompt = self.prompt(data, text)
            logger.debug(f"Prompt: {prompt}")

            logger.info("Annotated text:")
            logger.info(f"\033[34m{text}\033[0m")

            raw_response = self.get_model_response(api, prompt)

            # Extract JSON from the raw output
            extracted = self.extract_json_from_raw(raw_response)

            ret = {
                "prompt": prompt,
                "annotations": self.parse_annotations(text=text, annotations_json=extracted["json_str"]),
            }
            if extracted.get("thinking_trace"):
                ret["thinking_trace"] = extracted["thinking_trace"]

            return ret
        except Exception as e:
            traceback.print_exc()
            logger.error(e)
<<<<<<< HEAD
            raise e

class SentenceSplitPrompter(RawOutputStrategy):
    def __init__(self, config: dict):
        self.config = config

    def split_by_sentences(self, text: str):
        # This regex:
        #  - '.' and a negative lookahead
        #    - Can't be followed by another numer, comma, colon, or spaces* lowercase.
        #      This is needed for decimals (3.5) and abbreviations (e.g. this).
        #    - Can be followed by an optional \".
        #  - '?' or '!' followed by an optional \".
        #  - Extra chunking shouldn't hurt once I show it preceding context.
        punc_regex = "\\.(?![0-9]|,|:|\\s*[a-z])\"?|\\?\"?|!\"?"
        parts = [part for part in re.split(punc_regex, text) if len(part) > 2]
        return parts

        # This text splitter (https://github.com/mediacloud/sentence-splitter) can properly recognize "e.g." and so on. When a sentence starts with a number, it only works if it's a year number (4 digits). Sentences must begin with capital letters. Unfortunately it doesn't work well with markdown formats, which llm's love to produce.
        # parts = split_text_into_sentences(text, language='en')

    def join_annotation_lists(self, annotations: list[str]) -> str:
        removed_lrbrackets = []
        for a in annotations:
            left = a.find("[")
            right = a.rfind("]")
            removed_lrbrackets.append(a[left+1:right])
        joint_annotations =  "{\n\"annotations\": [" + ",\n".join(removed_lrbrackets) + "]\n}"
        # Sometimes the individual json lists end with comma, and then joining them by command causes double commas. This regular expression removes multiples of commas with a single comma. (It replaces single commas with a single comma too, improving formatting.)
        joint_annotations = re.sub(r"}(?:\s*,)*(?:\s*){", "},\n\t{", joint_annotations)
        return joint_annotations

    def make_prompts_record_string(self, part_prompts: list[str]) -> str:
        # ----------
        # prompt 1
        # ----------
        # prompt 2
        # ----------
        delim = "----------"
        return delim + delim.join(map(lambda x: f"\n{x}\n", part_prompts)) + delim

    def get_model_output(self, api: ModelAPI, data, text):
        """
        Annotate text with the model using raw JSON extraction.

        Args:
            api: The ModelAPI instance
            data: The data from which the text was generated (optional)
            text: The text to annotate (required)

        Returns:
            A dictionary: {
                "prompt": the prompt used for the generation,
                "annotations": the annotations for the text
                "thinking_trace": the thinking trace (if any)
            }
        """
        assert isinstance(text, str) and len(text) > 0, f"Text must be a non-empty string, got {text=}"

        try:
            parts = self.split_by_sentences(text)
            part_prompts = [self.prompt(data, part) for part in parts]
            annotation_lists = []

            start = time.time()
            for part, part_prompt in zip(parts, part_prompts):
                logger.debug(f"Prompt: {part_prompt}")

                logger.info("Annotated text:")
                logger.info(f"\033[34m{part}\033[0m")

                response = self.get_model_response(api, part_prompt)

                # If parse_mode is "raw", extract JSON from the raw output
                extra_args = self.config.get("extra_args", {})
                if extra_args.get("parse_mode") == "raw":
                    response = self.extract_json_from_raw(response)

                annotation_lists.append(response)

            elapsed = time.time() - start
            nresponses = len(parts)
            logger.info(f"Received {nresponses} responses in {elapsed:.2f} seconds. ({elapsed / nresponses:.2f} seconds per response.)")

            joint_annotations = self.join_annotation_lists(annotation_lists)

            return {
                "prompt": self.make_prompts_record_string(part_prompts),
                "annotations": self.parse_annotations(text=text, annotations_json=joint_annotations),
            }
        except Exception as e:
            traceback.print_exc()
            logger.error(e)

            raise e


class MultiPartPrompter(SentenceSplitPrompter):
    GATHER = "gather evidence"
    ANNOTATE = "annotate against evidence"
    SECTIONS = [GATHER, ANNOTATE]
    def __init__(self, config: dict):
        self.config = config

        template = self.config["prompt_template"]
        # TODO:
        # In the future, a class will derive this class and override a self._get_sections() argument. Then it will have a process_section() method (or a dictionary of methods).
        self.template_sections = self.get_template_sections(template, MultiPartPrompter.SECTIONS)

    def get_template_sections(self, template: str, sections: list[str]):
        # Exptects text like this:

        # --- part 1 ---
        # Some text here (mandatory).
        # ...
        # --- part 2 ---
        # Some more text here.

        # Where 'part 1' and 'part 2' depends on `labels`,
        # and re.match(...).group(1) corresponds to the text under 'part 1' and so on.
        regex = "(.*?)".join(map(lambda s: f"---\\s*{s}\\s*---\n", sections)) + "(.*)"
        match = re.match(regex, template)
        assert match is not None, "Prompt template is not matching specification. Example prompt:\n" + self.make_example_prompt(sections)

        return {
            section: text.strip()
            for section, text
            in zip(sections, match.groups())
        }

    def make_example_prompt(self, sections):
        return "\nyour prompt...\n".join(map(lambda s: f"--- {s} ---", sections)) + "\nyour prompt..."

    def gather(self, api: ModelAPI, data, part):
        template = MultiPartPrompter.GATHER
        # template = template.replace("{data-description}", shape)
        prompt = self.prompt(data, part, template_override=template)
        response = self.get_model_response(api, prompt)
        return response

    def run_code(self, data, code):
        return code

    def final_response(self, api: ModelAPI, data, part, evidence):
        template = MultiPartPrompter.ANNOTATE
        template = template.replace("{evidence}", evidence)
        prompt = self.prompt(data, part, template_override=template)
        response = self.get_model_response(api, prompt)
        return response

    def process_part(self, api: ModelAPI, data, part) -> str | None:
        # There needs to be another prompt (or could be done in this one), asking to classify what needs to be done for this. We don't always need to run some code.
        gather_data_code = self.gather(api, data, part)
        evidence = self.run_code(data, gather_data_code)
        final_response = self.final_response(api, data, part, evidence)
        return final_response

    def get_model_output(self, api: ModelAPI, data, text):
        """
        Annotate text with the model using raw JSON extraction.

        Args:
            api: The ModelAPI instance
            data: The data from which the text was generated (optional)
            text: The text to annotate (required)

        Returns:
            A dictionary: {
                "prompt": the prompt used for the generation,
                "annotations": the annotations for the text
                "thinking_trace": the thinking trace (if any)
            }
        """
        assert isinstance(text, str) and len(text) > 0, f"Text must be a non-empty string, got {text=}"

        try:
            parts = self.split_by_sentences(text)
            template_sections = self.get_template_sections()
            annotation_lists = []
            part_prompts = []

            for part in parts:
                part_prompt, response = self.process_part(api, data, part)
                part_prompts.append(part_prompts)

                logger.info("Processed part:")
                logger.info(f"\033[34m{part}\033[0m")

                # If parse_mode is "raw", extract JSON from the raw output
                extra_args = self.config.get("extra_args", {})
                if extra_args.get("parse_mode") == "raw":
                    response = self.extract_json_from_raw(response)

                annotation_lists.append(response)

            start = time.time()
            for part, part_prompt in zip(parts, part_prompts):
                # prompt = self.prompt(data, text)

                logger.debug(f"Prompt: {part_prompt}")

                logger.info("Annotated text:")
                logger.info(f"\033[34m{part}\033[0m")

                response = self.get_model_response(api, part_prompt)

            elapsed = time.time() - start
            nresponses = len(parts)
            logger.info(f"Received {nresponses} responses in {elapsed:.2f} seconds. ({elapsed / nresponses:.2f} seconds per response.)")

            joint_annotations = "{\n\"annotations\": [" + ",\n".join(annotation_lists) + "]\n}"
            # Sometimes the individual json lists end with comma, and then joining them by command causes double commas. This regular expression removes multiples of commas with a single comma. (It replaces single commas with a single comma too, improving formatting.)
            joint_annotations = re.sub(r"}(?:\s*,)*(?:\s*){", "},\n\t{", joint_annotations)
            return {
                "prompt": "\n\n\n".join(map(lambda x: f"{'-'*9}\n{x}\n{'-'*9}", part_prompts)),
                "annotations": self.parse_annotations(text=text, annotations_json=joint_annotations),
            }
        except Exception as e:
            traceback.print_exc()
            logger.error(e)
            raise e
=======
            raise e
>>>>>>> 14819637
<|MERGE_RESOLUTION|>--- conflicted
+++ resolved
@@ -22,16 +22,7 @@
         self.extra_args = config.get("extra_args", {})
         self.prompt_strat_kwargs = {}
 
-<<<<<<< HEAD
-    def prompt(self, data, to_annotate: str = "{text}", template_override=None):
-        if template_override is not None:
-            prompt_template = template_override
-        else:
-            prompt_template = self.config["prompt_template"]
-
-=======
     def prompt(self, data, to_annotate: str = "{text}"):
->>>>>>> 14819637
         data = self.preprocess_data_for_prompt(data)
         keyword_dict = {"data": data, "text": to_annotate}
 
@@ -385,7 +376,6 @@
         except Exception as e:
             traceback.print_exc()
             logger.error(e)
-<<<<<<< HEAD
             raise e
 
 class SentenceSplitPrompter(RawOutputStrategy):
@@ -606,7 +596,4 @@
         except Exception as e:
             traceback.print_exc()
             logger.error(e)
-            raise e
-=======
-            raise e
->>>>>>> 14819637
+            raise e