--- conflicted
+++ resolved
@@ -373,14 +373,6 @@
         return api_url
 
 
-<<<<<<< HEAD
-class OllamaReasoningMetric(OllamaMetric):
-    """
-    Specialized Ollama metric for reasoning models that use <think> tags for thinking traces.
-    This class handles outputs where the model produces content with format:
-    <think> ... thinking trace ... </think> JSON output
-    """
-=======
 class ReasoningMetric(LLMMetric):
     """
     Specialized Ollama metric for CoT and reasoning models that use <think> tags for thinking traces.
@@ -388,7 +380,6 @@
     <think> ... thinking trace ... </think> JSON output
     """
 
->>>>>>> 0a63db19
     def __init__(self, config):
         super().__init__(config)
 
@@ -436,11 +427,7 @@
             logger.debug(f"Response tokens: {response.usage.completion_tokens}")
 
             raw_response = response.choices[0].message.content
-<<<<<<< HEAD
-            
-=======
-
->>>>>>> 0a63db19
+
             # Extract content after thinking trace
             annotation_str = self._extract_final_output(raw_response)
             logger.debug(f"Extracted output: {annotation_str}")
@@ -459,26 +446,6 @@
         Extract final JSON output from reasoning model response by:
         1. Removing <think>...</think> blocks
         2. Finding and extracting the JSON object
-<<<<<<< HEAD
-        
-        If multiple <think> blocks exist, handles them all.
-        """
-        # Remove all <think>...</think> sections
-        import re
-
-        output = re.sub(r'<think>.*?</think>', '', content, flags=re.DOTALL)
-        
-        # Try to find the JSON object by looking for matching curly braces
-        json_start = output.find('{')
-        json_end = output.rfind('}')
-
-        # Check if JSON object was found
-        if json_start == -1 or json_end == -1:
-            logger.error("Failed to find JSON object in response.")
-            return ""
-        
-        return output[json_start:json_end+1]
-=======
 
         If multiple <think> blocks exist, handles them all.
         """
@@ -524,7 +491,6 @@
 
         # Return the last valid JSON (most likely to be the final output)
         return valid_jsons[-1]
->>>>>>> 0a63db19
 
     def parse_annotations(self, text, annotations_json):
         """
@@ -533,28 +499,17 @@
         try:
             # First attempt to parse as JSON
             json_obj = json.loads(annotations_json)
-<<<<<<< HEAD
-            
-=======
-
->>>>>>> 0a63db19
+
             # Create proper structure for Pydantic validation
             if isinstance(json_obj, dict) and "annotations" in json_obj:
                 annotations_json = json.dumps(json_obj)
             else:
                 # If the JSON doesn't have the expected structure, wrap it
                 annotations_json = json.dumps({"annotations": json_obj if isinstance(json_obj, list) else []})
-<<<<<<< HEAD
-                
+
             # Now use the parent class method to validate and process
             return super().parse_annotations(text, annotations_json)
-            
-=======
-
-            # Now use the parent class method to validate and process
-            return super().parse_annotations(text, annotations_json)
-
->>>>>>> 0a63db19
+
         except json.JSONDecodeError:
             logger.error(f"Failed to parse response as JSON: {annotations_json}")
             return []
@@ -563,8 +518,6 @@
             return []
 
 
-<<<<<<< HEAD
-=======
 class OllamaReasoningMetric(OllamaMetric, ReasoningMetric):
     """
     Specialized Ollama metric for CoT and reasoning models that use <think> tags for thinking traces.
@@ -585,7 +538,6 @@
         return ReasoningMetric.parse_annotations(self, text, annotations_json)
 
 
->>>>>>> 0a63db19
 class VLLMMetric(LLMMetric):
     # https://docs.litellm.ai/docs/providers/vllm
     def __init__(self, config):
