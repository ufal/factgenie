#!/usr/bin/env python3

import logging
import os

# LiteLLM seems to be triggering deprecation warnings in Pydantic, so we suppress them
import warnings
from ast import literal_eval

<<<<<<< HEAD
from factgenie.prompting.model_apis import ModelAPI, register_model_api, unregistered_model_api_tracker
from factgenie.prompting.strategies import (
    PromptingStrategy,
    register_llm_gen,
    register_llm_eval,
    unregistered_prompting_strategy_tracker,
)
from factgenie.campaign import CampaignMode

# LiteLLM seems to be triggering deprecation warnings in Pydantic, so we suppress them
import warnings

warnings.filterwarnings("ignore", category=UserWarning, module="pydantic")
=======
warnings.filterwarnings("ignore", category=UserWarning, module="pydantic")

from factgenie.annotations import AnnotationModelFactory
from factgenie.api import (
    AnthropicAPI,
    GeminiAPI,
    ModelAPI,
    OllamaAPI,
    OpenAIAPI,
    VertexAIAPI,
    VllmAPI,
)
from factgenie.campaign import CampaignMode
from factgenie.prompting import (
    GenerationStrategy,
    PromptingStrategy,
    RawOutputStrategy,
    StructuredOutputStrategy,
)
>>>>>>> 72c4e8fa

# also disable info logs from litellm
logging.getLogger("LiteLLM").setLevel(logging.ERROR)
logging.getLogger("LiteLLM Proxy").setLevel(logging.ERROR)
logging.getLogger("LiteLLM Router").setLevel(logging.ERROR)

# disable requests logging
logging.getLogger("httpx").setLevel(logging.ERROR)

logger = logging.getLogger("factgenie")

DIR_PATH = os.path.dirname(__file__)
LLM_ANNOTATION_DIR = os.path.join(DIR_PATH, "annotations")
LLM_GENERATION_DIR = os.path.join(DIR_PATH, "outputs")


class ModelFactory:
    """
    Factory for creating model instances based on configuration.
    This class is responsible for parsing the configuration, selecting the appropriate model API, and initializing the prompting strategy.
    """

    @staticmethod
    def get_model_apis():
        # Only warns once about each unregistered subclass.
        unregistered_model_api_tracker.warn_about_unregistered_subclasses()

        # List of available model APIs that the user can select from, stored as `api_provider` in the config.
        return register_model_api.registered_subclasses

    @staticmethod
    def get_prompt_strategies():
        # Only warns once about each unregistered subclass.
        unregistered_prompting_strategy_tracker.warn_about_unregistered_subclasses()

        return {
            CampaignMode.LLM_GEN: register_llm_gen.registered_subclasses,
            CampaignMode.LLM_EVAL: register_llm_eval.registered_subclasses,
        }

    @staticmethod
    def parse_api_provider(config):
        if "type" in config:
            logger.warning(
                "The `type` field is deprecated. Please use `api_provider` instead. This will be removed in a future version."
            )

        # Supporting the deprecated `type` field
        api_provider = config.get("api_provider", config.get("type"))

        # Supporting the deprecated suffixes
        if api_provider.endswith("_metric"):
            api_provider = api_provider[: -len("_metric")]
        elif api_provider.endswith("_gen"):
            api_provider = api_provider[: -len("_gen")]

        return api_provider

    @staticmethod
    def from_config(config, mode):
        api_provider = ModelFactory.parse_api_provider(config)

        prompt_strat = config.get("prompt_strat", "default")
        if "prompt_strat" not in config:
            logger.warning("Prompting strategy was not specified, using 'default'...")

        model_apis = ModelFactory.get_model_apis()
        prompt_strats = ModelFactory.get_prompt_strategies()[mode]

        # ensure the api_type and prompt_strat are valid
        if api_provider not in model_apis:
            raise ValueError(f"Model type {api_provider} is not implemented.")
        if prompt_strat not in prompt_strats:
            raise ValueError(f"Model type {prompt_strat} is not implemented.")

        return Model(config, mode, model_apis[api_provider](config), prompt_strats[prompt_strat](config, mode))


class Model:
    def __init__(self, config: dict, mode: CampaignMode, model_api: ModelAPI, prompt_strat: PromptingStrategy):
        self.config = config
        self.campaign_mode = mode
        self.parse_model_args()
        self.model_api = model_api
        self.prompt_strat = prompt_strat

    def generate_output(self, data, text=None):
        """For backward compatibility with existing code."""
        return self.prompt_strat.get_output(api=self.model_api, data=data, text=text)

    def get_annotator_id(self):
        return "llm-" + ModelFactory.parse_api_provider(self.config) + "-" + self.config["model"]

    def get_config(self):
        return self.config

    def parse_model_args(self):
        if "model_args" not in self.config:
            return

        # implicitly convert all model_args to literals based on their format
        for arg in self.config["model_args"]:
            try:
                self.config["model_args"][arg] = literal_eval(self.config["model_args"][arg])
            except:
                pass

    def validate_config(self, config):
        for field in self.get_required_fields():
            assert field in config, f"Field `{field}` is missing in the config. Keys: {config.keys()}"

        for field, field_type in self.get_required_fields().items():
            assert isinstance(
                config[field], field_type
            ), f"Field `{field}` must be of type {field_type}, got {config[field]=}"

        for field, field_type in self.get_optional_fields().items():
            if field in config:
                assert isinstance(
                    config[field], field_type
                ), f"Field `{field}` must be of type {field_type}, got {config[field]=}"
            else:
                # set the default value for the data type
                config[field] = field_type()

        # warn if there are any extra fields
        for field in config:
            if field not in self.get_required_fields() and field not in self.get_optional_fields():
                logger.warning(f"Field `{field}` is not recognized in the config.")


class LLMMetric(Model):
    def get_required_fields(self):
        return {
            "type": str,
            "annotation_span_categories": list,
            "prompt_template": str,
            "model": str,
        }

    def get_optional_fields(self):
        return {
            "system_msg": str,
            "start_with": str,
            "annotation_overlap_allowed": bool,
            "model_args": dict,
            "api_url": str,
            "extra_args": dict,
        }

    def parse_annotations(self, text, annotations_json):
        try:
            annotations_obj = OutputAnnotations.model_validate_json(annotations_json)
            annotations = annotations_obj.annotations
        except ValidationError as e:
            logger.error("Parsing error: ", json.loads(e.json())[0]["msg"])
            try:
                logger.error(f"Model response does not follow the schema.")
                parsed_json = json.loads(annotations_json)
                logger.error(f"Model response: {parsed_json}")
            except json.JSONDecodeError:
                logger.error(f"Model response is not a valid JSON.")
                logger.error(f"Model response: {annotations_json}")

            return []

        annotation_list = []
        current_pos = 0

        logger.info(f"Response contains {len(annotations)} annotations.")

        for i, annotation in enumerate(annotations):
            annotated_span = annotation.text.lower()

            if len(text) == 0:
                logger.warning(f"❌ Span EMPTY.")
                continue

            # find the `start` index of the error in the text
            start_pos = text.lower().find(annotated_span, current_pos)

            if start_pos == -1:
                if text.lower().find(annotated_span) != -1:
                    # The annotation was found earlier in the text. That may be an accident, therefore we ignore it. The model should be instructed to order the annotation sequentially.
                    logger.warning(f'❌ Span OUT OF ORDER: "{annotated_span}"')
                else:
                    # The annotation was not found in the text.
                    logger.warning(f'❌ Span NOT FOUND: "{annotated_span}"')
                continue

            annotation_d = annotation.model_dump()
            # For backward compatibility let's use shorter "type"
            # We do not use the name "type" in JSON schema for error types because it has much broader sense in the schema (e.g. string or integer)
            annotation_d["type"] = annotation.annotation_type
            del annotation_d["annotation_type"]

            # Save the start position of the annotation
            annotation_d["start"] = start_pos

            try:
                annotation_type_str = self.config["annotation_span_categories"][annotation_d["type"]]["name"]
            except:
                logger.error(f"Annotation type {annotation_d['type']} not found in the annotation_span_categories.")
                continue

            logger.info(
                f'[\033[32m\033[1m{annotation_type_str}\033[0m] "\033[32m{annotation.text}\033[0m" ({start_pos}:{start_pos + len(annotation.text)})'
            )

            annotation_list.append(annotation_d)

            overlap_allowed = self.config.get("annotation_overlap_allowed", False)

            if overlap_allowed:
                # move the current position to the start of the annotation
                current_pos = start_pos
            else:
                # move the current position to the end of the annotation
                current_pos = start_pos + len(annotation.text)

        return annotation_list

    def preprocess_data_for_prompt(self, data):
        """Override this method to change the format how the data is presented in the prompt. See self.prompt() method for usage."""
        return data

    def prompt(self, data, text):
        assert isinstance(text, str) and len(text) > 0, f"Text must be a non-empty string, got {text=}"
        data_for_prompt = self.preprocess_data_for_prompt(data)

        prompt_template = self.config["prompt_template"]

        if type(data_for_prompt) == dict:
            for key in data.keys():
                prompt_template = prompt_template.replace(f"{{data[{key}]}}", str(data_for_prompt[key]))

        return prompt_template.replace("{data}", str(data_for_prompt)).replace("{text}", text)

    def get_model_response(self, prompt, model_service):
        messages = []

        if self.config.get("system_msg"):
            messages.append({"role": "system", "content": self.config["system_msg"]})

        messages.append({"role": "user", "content": prompt})

        response = litellm.completion(
            model=model_service,
            messages=messages,
            response_format=OutputAnnotations,
            api_base=self._api_url(),
            **self.config.get("model_args", {}),
        )

        return response

    def validate_environment(self, model_service):
        response = litellm.validate_environment(model=model_service)

        if not response["keys_in_environment"]:
            raise ValueError(
                f"Required API variables not found for the model {model_service}. Please add the following keys to the system environment or factgenie config: {response['missing_keys']}"
            )

    def annotate_example(self, data, text):
        model = self.config["model"]
        model_service = self._service_prefix() + model

        self.validate_environment(model_service)

        # temporarily disable until this is properly merged: https://github.com/BerriAI/litellm/pull/7832

        # assert litellm.supports_response_schema(
        #     model_service
        # ), f"Model {model_service} does not support the JSON response schema."

        try:
            prompt = self.prompt(data, text)

            logger.debug(f"Prompt: {prompt}")

            logger.info("Annotated text:")
            logger.info(f"\033[34m{text}\033[0m")

            logger.info(f"Waiting for {model_service}.")
            start = time.time()
            response = self.get_model_response(prompt, model_service)
            logger.info(f"Received response in {time.time() - start:.2f} seconds.")

            logger.debug(f"Prompt tokens: {response.usage.prompt_tokens}")
            logger.debug(f"Response tokens: {response.usage.completion_tokens}")

            annotation_str = response.choices[0].message.content

            return {
                "prompt": prompt,
                "annotations": self.parse_annotations(text=text, annotations_json=annotation_str),
            }
        except Exception as e:
            traceback.print_exc()
            logger.error(e)
            raise e


class OpenAIMetric(LLMMetric):
    # https://docs.litellm.ai/docs/providers/openai
    def __init__(self, config, **kwargs):
        super().__init__(config)

    def _service_prefix(self):
        # OpenAI models do not seem to require a prefix
        return ""


class OllamaMetric(LLMMetric):
    # https://docs.litellm.ai/docs/providers/ollama
    def __init__(self, config):
        super().__init__(config)

    def validate_environment(self, model_service):
        # Ollama would require setting OLLAMA_API_BASE, but we set the API URL in the config
        pass

    def _service_prefix(self):
        # we want to call the `chat` endpoint: https://docs.litellm.ai/docs/providers/ollama#using-ollama-apichat
        return "ollama_chat/"

    def _api_url(self):
        # local server URL
        api_url = self.config.get("api_url", None)
        api_url = api_url.rstrip("/")

        if api_url.endswith("/generate") or api_url.endswith("/chat") or api_url.endswith("/api"):
            raise ValueError(f"The API URL {api_url} is not valid. Use only the base URL, e.g. http://localhost:11434.")

        return api_url


class OllamaSequentialMetric(OllamaMetric):
    # https://docs.litellm.ai/docs/providers/ollama
    def __init__(self, config):
        super().__init__(config)

    # Default
    def prompt(self, data, text):
        assert isinstance(text, str) and len(text) > 0, f"Text must be a non-empty string, got {text=}"
        data_for_prompt = self.preprocess_data_for_prompt(data)

        prompt_template = self.config["prompt_template"]

        if type(data_for_prompt) == dict:
            for key in data.keys():
                prompt_template = prompt_template.replace(f"{{data[{key}]}}", str(data_for_prompt[key]))

        return prompt_template.replace("{data}", str(data_for_prompt)).replace("{text}", text)

    # Default
    def preprocess_data_for_prompt(self, data):
        """Override this method to change the format how the data is presented in the prompt. See self.prompt() method for usage."""
        return data

    # Default
    def annotate_example(self, data, text):
        model = self.config["model"]
        model_service = self._service_prefix() + model

        self.validate_environment(model_service)

        # temporarily disable until this is properly merged: https://github.com/BerriAI/litellm/pull/7832

        # assert litellm.supports_response_schema(
        #     model_service
        # ), f"Model {model_service} does not support the JSON response schema."

        try:
            prompt = self.prompt(data, text)

            logger.debug(f"Prompt: {prompt}")

            logger.info("Annotated text:")
            logger.info(f"\033[34m{text}\033[0m")

            logger.info(f"Waiting for {model_service}.")
            start = time.time()
            response = self.get_model_response(prompt, model_service)
            logger.info(f"Received response in {time.time() - start:.2f} seconds.")

            logger.debug(f"Prompt tokens: {response.usage.prompt_tokens}")
            logger.debug(f"Response tokens: {response.usage.completion_tokens}")

            annotation_str = response.choices[0].message.content

            return {
                "prompt": prompt,
                "annotations": self.parse_annotations(text=text, annotations_json=annotation_str),
            }
        except Exception as e:
            traceback.print_exc()
            logger.error(e)
            raise e


class VLLMMetric(LLMMetric):
    # https://docs.litellm.ai/docs/providers/vllm
    def __init__(self, config):
        super().__init__(config)

    def _service_prefix(self):
        return "hosted_vllm/"

    def _api_url(self):
        # local server URL
        api_url = self.config.get("api_url", None)

        return api_url


class AnthropicMetric(LLMMetric):
    # https://docs.litellm.ai/docs/providers/anthropic
    def __init__(self, config):
        super().__init__(config)

    def _service_prefix(self):
        return "anthropic/"


class GeminiMetric(LLMMetric):
    # https://docs.litellm.ai/docs/providers/gemini
    def __init__(self, config):
        super().__init__(config)

    def _service_prefix(self):
        return "gemini/"


class VertexAIMetric(LLMMetric):
    # https://docs.litellm.ai/docs/providers/vertex
    def __init__(self, config):
        super().__init__(config)

        self.load_google_credentials()

    def load_google_credentials(self):
        json_file_path = os.environ.get("VERTEXAI_JSON_FULL_PATH")

        if not json_file_path:
            raise ValueError(
                "Please set VERTEXAI_JSON_FULL_PATH in your environment or in the config. For more details, see https://docs.litellm.ai/docs/providers/vertex"
            )

        # check if file exists
        if not os.path.exists(json_file_path):
            raise ValueError(f"The file {json_file_path} was not found.")

        # Load the JSON file
        with open(json_file_path, "r") as file:
            vertex_credentials = json.load(file)

        # Convert to JSON string
        self.vertex_credentials_json = json.dumps(vertex_credentials)

    def _service_prefix(self):
        return "vertex_ai/"

    def get_model_response(self, prompt, model_service):
        response = litellm.completion(
            model=model_service,
            messages=[
                {"role": "system", "content": self.config["system_msg"]},
                {"role": "user", "content": prompt},
            ],
            response_format=OutputAnnotations,
            api_base=self._api_url(),
            vertex_credentials=self.vertex_credentials_json,
            **self.config.get("model_args", {}),
        )

        return response


class LLMGen(Model):
    def get_required_fields(self):
        return {
            "type": str,
            "prompt_template": str,
            "model": str,
        }

    def get_optional_fields(self):
        return {
            "model_args": dict,
            "system_msg": str,
            "api_url": str,
            "extra_args": dict,
            "start_with": str,
        }

    def postprocess_output(self, output):
        extra_args = self.config.get("extra_args", {})

        # cut model generation at the stopping sequence
        if extra_args.get("stopping_sequence", False):
            stopping_sequence = extra_args["stopping_sequence"]

            # re-normalize double backslashes ("\\n" -> "\n")
            stopping_sequence = stopping_sequence.encode().decode("unicode_escape")

            if stopping_sequence in output:
                output = output[: output.index(stopping_sequence)]

        output = output.strip()

        # strip the suffix from the output
        if extra_args.get("remove_suffix", ""):
            suffix = extra_args["remove_suffix"]

            if output.endswith(suffix):
                output = output[: -len(suffix)]

        # remove any multiple spaces
        output = " ".join(output.split())

        output = output.strip()
        return output

    def prompt(self, data):
        prompt_template = self.config["prompt_template"]
        data = self.preprocess_data_for_prompt(data)

        # we used to require replacing any curly braces with double braces
        # to support existing prompts, we replace any double braces with single braces
        # this should not do much harm, as the prompts usually do contain double braces (but remove this in the future?)
        prompt_template = prompt_template.replace("{{", "{").replace("}}", "}")

        if type(data) == dict:
            for key in data.keys():
                prompt_template = prompt_template.replace(f"{{data[{key}]}}", str(data[key]))

        return prompt_template.replace("{data}", str(data))

    def preprocess_data_for_prompt(self, data):
        """Override this method to change the format how the data is presented in the prompt. See self.prompt() method for usage."""
        return data

    def get_model_response(self, messages, model_service):
        response = litellm.completion(
            model=model_service,
            messages=messages,
            api_base=self._api_url(),
            **self.config.get("model_args", {}),
        )
        return response

    def generate_output(self, data):
        """
        Generate the output with the model.

        Args:
            data: the data to be used in the prompt

        Returns:
            A dictionary: {
                "prompt": the prompt used for the generation,
                "output": the generated output
            }
        """
        model = self.config["model"]
        model_service = self._service_prefix() + model

        try:
            prompt = self.prompt(data)

            messages = []

            if self.config.get("system_msg"):
                messages.append({"role": "system", "content": self.config["system_msg"]})

            messages.append(
                {"role": "user", "content": prompt},
            )

            # print("---")
            # print(messages)
            # print("---")
            # exit()

            if self.config.get("start_with"):
                messages.append({"role": "assistant", "content": self.config["start_with"]})

            response = self.get_model_response(messages, model_service)

            output = response.choices[0].message.content
            output = self.postprocess_output(output)
            logger.info(output)

            return {"prompt": prompt, "output": output}

        except Exception as e:
            traceback.print_exc()
            logger.error(e)
            raise e


class OpenAIGen(LLMGen):
    # https://docs.litellm.ai/docs/providers/openai
    def __init__(self, config, **kwargs):
        super().__init__(config)

    def _service_prefix(self):
        # OpenAI models do not seem to require a prefix: https://docs.litellm.ai/docs/providers/openai
        return ""


class OllamaGen(LLMGen):
    # https://docs.litellm.ai/docs/providers/ollama
    def __init__(self, config):
        super().__init__(config)

    def _service_prefix(self):
        # we want to call the `chat` endpoint: https://docs.litellm.ai/docs/providers/ollama#using-ollama-apichat
        return "ollama_chat/"

    def _api_url(self):
        # local server URL
        api_url = self.config.get("api_url", None)
        api_url = api_url.rstrip("/")

        if api_url.endswith("/generate") or api_url.endswith("/chat") or api_url.endswith("/api"):
            raise ValueError(f"The API URL {api_url} is not valid. Use only the base URL, e.g. http://localhost:11434.")

        return api_url


class VLLMGen(LLMGen):
    # https://docs.litellm.ai/docs/providers/vllm
    def __init__(self, config):
        super().__init__(config)

    def _service_prefix(self):
        return "hosted_vllm/"

    def _api_url(self):
        # local server URL
        api_url = self.config.get("api_url", None)

        return api_url


class AnthropicGen(LLMGen):
    # https://docs.litellm.ai/docs/providers/anthropic
    def __init__(self, config):
        super().__init__(config)

    def _service_prefix(self):
        return "anthropic/"


class GeminiGen(LLMGen):
    # https://docs.litellm.ai/docs/providers/gemini
    def __init__(self, config):
        super().__init__(config)

    def _service_prefix(self):
        return "gemini/"


class VertexAIGen(LLMGen):
    # https://docs.litellm.ai/docs/providers/vertex
    def __init__(self, config):
        super().__init__(config)

        self.load_google_credentials()

    def load_google_credentials(self):
        json_file_path = os.environ.get("VERTEXAI_JSON_FULL_PATH")

        if json_file_path:
            if not os.path.exists(json_file_path):
                raise ValueError(
                    "File not found in VERTEXAI_JSON_FULL_PATH. For more details, see https://docs.litellm.ai/docs/providers/vertex"
                )

            # Load the JSON file
            with open(json_file_path, "r") as file:
                vertex_credentials = json.load(file)

            # Convert to JSON string
            self.vertex_credentials_json = json.dumps(vertex_credentials)

    def get_model_response(self, messages, model_service):
        response = litellm.completion(
            model=model_service,
            messages=messages,
            api_base=self._api_url(),
            vertex_credentials=self.vertex_credentials_json,
            **self.config.get("model_args", {}),
        )
        return response

    def _service_prefix(self):
        return "vertex_ai/"


class PassThroughGen(LLMGen):
    def __init__(self, config, **kwargs):
        super().__init__(config)

    def generate_output(self, data):
        try:
            prompt = self.prompt(data)
            return {"prompt": prompt, "output": prompt}

        except Exception as e:
            traceback.print_exc()
            logger.error(e)
            raise e<|MERGE_RESOLUTION|>--- conflicted
+++ resolved
@@ -1,47 +1,31 @@
 #!/usr/bin/env python3
 
+import json
 import logging
 import os
-
-# LiteLLM seems to be triggering deprecation warnings in Pydantic, so we suppress them
+import time
+import traceback
 import warnings
 from ast import literal_eval
 
-<<<<<<< HEAD
-from factgenie.prompting.model_apis import ModelAPI, register_model_api, unregistered_model_api_tracker
+import litellm
+from pydantic import ValidationError
+
+from factgenie.annotations import OutputAnnotations
+from factgenie.campaign import CampaignMode
+from factgenie.prompting.model_apis import (
+    ModelAPI,
+    register_model_api,
+    unregistered_model_api_tracker,
+)
 from factgenie.prompting.strategies import (
     PromptingStrategy,
+    register_llm_eval,
     register_llm_gen,
-    register_llm_eval,
     unregistered_prompting_strategy_tracker,
 )
-from factgenie.campaign import CampaignMode
-
-# LiteLLM seems to be triggering deprecation warnings in Pydantic, so we suppress them
-import warnings
 
 warnings.filterwarnings("ignore", category=UserWarning, module="pydantic")
-=======
-warnings.filterwarnings("ignore", category=UserWarning, module="pydantic")
-
-from factgenie.annotations import AnnotationModelFactory
-from factgenie.api import (
-    AnthropicAPI,
-    GeminiAPI,
-    ModelAPI,
-    OllamaAPI,
-    OpenAIAPI,
-    VertexAIAPI,
-    VllmAPI,
-)
-from factgenie.campaign import CampaignMode
-from factgenie.prompting import (
-    GenerationStrategy,
-    PromptingStrategy,
-    RawOutputStrategy,
-    StructuredOutputStrategy,
-)
->>>>>>> 72c4e8fa
 
 # also disable info logs from litellm
 logging.getLogger("LiteLLM").setLevel(logging.ERROR)
