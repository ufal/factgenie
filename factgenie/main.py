--- conflicted
+++ resolved
@@ -136,10 +136,7 @@
     utils.generate_annotation_index(app)
 
     annotations = app.db["annotation_index"]
-<<<<<<< HEAD
-=======
     
->>>>>>> 29572ff6
     return render_template("manage_annotations.html", annotations=annotations, host_prefix=app.config["host_prefix"])
 
 
