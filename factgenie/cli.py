#!/usr/bin/env python3
<<<<<<< HEAD

# local imports in individual functions make CLI way faster
from pathlib import Path
import click
from flask.cli import FlaskGroup
import yaml

from factgenie.evaluate import LLMMetricFactory


@click.command()
def list_datasets():
    """List all available datasets."""
    from factgenie.loaders import DATASET_CLASSES

    for dataset_name in DATASET_CLASSES.keys():
        print(dataset_name)


@click.command()
@click.option("--campaign_name", required=True, type=str)
@click.option("--dataset_name", required=True, type=str)
@click.option("--split", required=True, type=str)
@click.option("--llm_output_name", required=True, type=str)
@click.option("--llm_metric_config", required=True, type=str, help="Path to the metric config file or just the metric name.")
def run_llm_eval(campaign_name: str, dataset_name: str, split: str, llm_output_name: str, llm_metric_config: str):
    """Runs the LLM evaluation from CLI wit no web server."""
    from slugify import slugify
    from factgenie import utils
    from factgenie.loaders import DATASET_CLASSES

    campaign_id = slugify(campaign_name)
    campaign_data = [{"dataset": dataset_name, "split": split, "setup_id":llm_output_name}]

    if Path(llm_metric_config).exists():
        with open(llm_metric_config) as f:
            config = yaml.safe_load(f)
            metric_name = LLMMetricFactory.get_metric_name(config)
    else:
        # Validates that directly given metric name makes sense. It is possible just to use the name 
        # metric_index loads all existing metric configs: factgenie/llm-evals/*.yaml
        metric_name = LLMMetricFactory.get_metric_name({"metric_name": llm_metric_config})


    DATASETS = dict((name, cls()) for name, cls in DATASET_CLASSES.items())  # instantiate all datasets
    metrics_index = utils.generate_metric_index()  # Loads all metrics configs factgenie/llm-evals/*.yaml
    metric = metrics_index[metric_name]
    campaign = utils.llm_eval_new(campaign_id, metric, campaign_data, DATASETS)

    # mockup objects useful for interactivity
    threads = {campaign_id: {"running": True}}
    announcer = None

    return utils.run_llm_eval(campaign_id, announcer, campaign, DATASETS, metric, threads, metric_name)
=======
import coloredlogs
import click
import os
import yaml
import logging
from flask.cli import FlaskGroup

from factgenie.loaders import DATASET_CLASSES
>>>>>>> f3a2c04b

from .main import app


def create_app(**kwargs):
<<<<<<< HEAD
    from factgenie.loaders import DATASET_CLASSES
    import yaml
    import logging
    import coloredlogs
    import os
    from .main import app
=======
>>>>>>> f3a2c04b

    with open(os.path.join(os.path.dirname(os.path.abspath(__file__)), "config.yml")) as f:
        config = yaml.safe_load(f)

    app.config.update(config)
    app.config["root_dir"] = os.path.join(os.path.dirname(os.path.abspath(__file__)), os.pardir)

    app.db["datasets_obj"] = {}

    for dataset_name in DATASET_CLASSES.keys():
        app.db["datasets_obj"][dataset_name] = DATASET_CLASSES[dataset_name]()

    if config["debug"] is False:
        logging.getLogger("werkzeug").disabled = True

    logger = logging.getLogger(__name__)
    logger.info("Application ready")

    file_handler = logging.FileHandler("error.log")
    file_handler.setLevel(logging.ERROR)

    logging.basicConfig(
        format="%(levelname)s - %(message)s",
        level=app.config.get("logging_level", "INFO"),
        handlers=[file_handler, logging.StreamHandler()],
    )
    logger = logging.getLogger(__name__)
    coloredlogs.install(level=app.config.get("logging_level", "INFO"), logger=logger, fmt="%(asctime)s %(levelname)s %(message)s")

    app.config.update(SECRET_KEY=os.urandom(24))

<<<<<<< HEAD
    # register CLI commands 
    app.cli.add_command(run_llm_eval)
    app.cli.add_command(list_datasets)

=======
>>>>>>> f3a2c04b
    return app


@click.group(cls=FlaskGroup, create_app=create_app)
def run():
    pass<|MERGE_RESOLUTION|>--- conflicted
+++ resolved
@@ -1,13 +1,11 @@
 #!/usr/bin/env python3
-<<<<<<< HEAD
 
-# local imports in individual functions make CLI way faster
-from pathlib import Path
+# The cli is CLI entry point.
+# The local imports in individual functions make CLI way faster.
+# Use them as much as possible and minimize imports at the top of the file.
 import click
 from flask.cli import FlaskGroup
-import yaml
 
-from factgenie.evaluate import LLMMetricFactory
 
 
 @click.command()
@@ -27,9 +25,12 @@
 @click.option("--llm_metric_config", required=True, type=str, help="Path to the metric config file or just the metric name.")
 def run_llm_eval(campaign_name: str, dataset_name: str, split: str, llm_output_name: str, llm_metric_config: str):
     """Runs the LLM evaluation from CLI wit no web server."""
+    from pathlib import Path
+    import yaml
     from slugify import slugify
     from factgenie import utils
     from factgenie.loaders import DATASET_CLASSES
+    from factgenie.evaluate import LLMMetricFactory
 
     campaign_id = slugify(campaign_name)
     campaign_data = [{"dataset": dataset_name, "split": split, "setup_id":llm_output_name}]
@@ -54,30 +55,17 @@
     announcer = None
 
     return utils.run_llm_eval(campaign_id, announcer, campaign, DATASETS, metric, threads, metric_name)
-=======
-import coloredlogs
-import click
-import os
-import yaml
-import logging
-from flask.cli import FlaskGroup
-
-from factgenie.loaders import DATASET_CLASSES
->>>>>>> f3a2c04b
 
 from .main import app
 
 
 def create_app(**kwargs):
-<<<<<<< HEAD
     from factgenie.loaders import DATASET_CLASSES
     import yaml
     import logging
     import coloredlogs
     import os
     from .main import app
-=======
->>>>>>> f3a2c04b
 
     with open(os.path.join(os.path.dirname(os.path.abspath(__file__)), "config.yml")) as f:
         config = yaml.safe_load(f)
@@ -109,13 +97,10 @@
 
     app.config.update(SECRET_KEY=os.urandom(24))
 
-<<<<<<< HEAD
     # register CLI commands 
     app.cli.add_command(run_llm_eval)
     app.cli.add_command(list_datasets)
 
-=======
->>>>>>> f3a2c04b
     return app
 
 
